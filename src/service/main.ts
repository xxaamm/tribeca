--- conflicted
+++ resolved
@@ -117,11 +117,8 @@
         switch (ex) {
             case "hitbtc": return Models.Exchange.HitBtc;
             case "coinbase": return Models.Exchange.Coinbase;
-<<<<<<< HEAD
             case "bitstamp": return Models.Exchange.Bitstamp;
-=======
             case "okcoin": return Models.Exchange.OkCoin;
->>>>>>> 0a194a44
             case "null": return Models.Exchange.Null;
             default: throw new Error("unknown configuration env variable EXCHANGE " + ex);
         }
@@ -133,11 +130,8 @@
         switch (exchange) {
             case Models.Exchange.HitBtc: return <Interfaces.CombinedGateway>(new HitBtc.HitBtc(config));
             case Models.Exchange.Coinbase: return <Interfaces.CombinedGateway>(new Coinbase.Coinbase(config, orderCache, timeProvider));
-<<<<<<< HEAD
             case Models.Exchange.Bitstamp: return <Interfaces.CombinedGateway>(new Bitstamp.Bitstamp(timeProvider, config));
-=======
             case Models.Exchange.OkCoin: return <Interfaces.CombinedGateway>(new OkCoin.OkCoin(config));
->>>>>>> 0a194a44
             case Models.Exchange.Null: return <Interfaces.CombinedGateway>(new NullGw.NullGateway());
             default: throw new Error("no gateway provided for exchange " + exchange);
         }
